//! The etcd client implementation

use super::error::{Context, DatenLordResult};
use super::util;
use etcd_client::{TxnCmp, TxnOpResponse};
use log::debug;
use serde::de::DeserializeOwned;
use serde::Serialize;
use std::fmt;
use std::fmt::Debug;
use std::time::Duration;
<<<<<<< HEAD
use etcd_client::{EtcdLeaseGrantRequest, EtcdLeaseGrantResponse, TxnCmp, TxnOpResponse};

=======
>>>>>>> 5bee3039
/// The client to communicate with etcd
#[allow(missing_debug_implementations)] // etcd_client::Client doesn't impl Debug
#[derive(Clone)]
pub struct EtcdDelegate {
    /// The inner etcd client
    etcd_rs_client: etcd_client::Client,
    /// Etcd end point address
    end_point: Vec<String>,
}

impl Debug for EtcdDelegate {
    #[inline]
    fn fmt(&self, f: &mut fmt::Formatter<'_>) -> fmt::Result {
        f.debug_struct("EtcdDelegate")
            .field("endpoint", &self.end_point)
            .finish()
    }
}

impl EtcdDelegate {
    /// Build etcd client
    #[inline]
    pub async fn new(etcd_address_vec: Vec<String>) -> DatenLordResult<Self> {
        let end_point = etcd_address_vec.clone();
        let etcd_rs_client = etcd_client::Client::connect(etcd_client::ClientConfig::new(
            etcd_address_vec.clone(),
            None,
            // TODO: cache size should come from parameter
            64,
            true,
        ))
        .await
        .with_context(|| {
            format!(
                "failed to build etcd client to addresses={:?}",
                etcd_address_vec,
            )
        })?;
        Ok(Self {
            etcd_rs_client,
            end_point,
        })
    }

    /// Lock a name with time out
    #[inline]
    pub async fn lock(&self, name: &[u8], timeout: u64) -> DatenLordResult<Vec<u8>> {
        let lease_id = self
            .etcd_rs_client
            .lease()
            .grant(etcd_client::EtcdLeaseGrantRequest::new(
                Duration::from_secs(timeout),
            ))
            .await
            .with_context(|| {
                format!(
                    "failed to get LeaseGrantResponse from etcd, the timeout={}",
                    timeout
                )
            })?
            .id();

        let key = self
            .etcd_rs_client
            .lock()
            .lock(etcd_client::EtcdLockRequest::new(name, lease_id))
            .await
            .with_context(|| {
                format!(
                    "failed to get LockResponse from etcd, the lease id={}",
                    lease_id
                )
            })?
            .take_key();

        Ok(key)
    }

    /// Unlock with the key, which comes from the lock operation
    #[inline]
    pub async fn unlock<T: Into<Vec<u8>> + Clone + Send>(&self, key: T) -> DatenLordResult<()> {
        let key_clone = key.clone();
        self.etcd_rs_client
            .lock()
            .unlock(etcd_client::EtcdUnlockRequest::new(key_clone))
            .await
            .with_context(|| {
                format!(
                    "failed to get UnlockResponse from etcd, the lease key={:?}",
                    key.into()
                )
            })?;

        Ok(())
    }

    /// Get one key-value pair from etcd
    async fn get_one_kv_async<T: DeserializeOwned, K: Into<Vec<u8>> + Debug + Clone + Send>(
        &self,
        key: K,
    ) -> DatenLordResult<Option<T>> {
        let key_clone = key.clone();
        let req = etcd_client::EtcdRangeRequest::new(etcd_client::KeyRange::key(key));
        let mut resp = self.etcd_rs_client.kv().range(req).await.with_context(|| {
            format!(
                "failed to get RangeResponse of one key-value pair from etcd, the key={:?}",
                key_clone
            )
        })?;

        let kvs = resp.take_kvs();
        match kvs.get(0) {
            Some(kv) => Ok(Some(util::decode_from_bytes::<T>(kv.value())?)),
            None => Ok(None),
        }
    }

    /// Write a key value pair to etcd
    async fn write_to_etcd<
        T: DeserializeOwned + Serialize + Clone + Debug + Send + Sync,
        K: Into<Vec<u8>> + Debug + Clone + Send,
    >(
        &self,
        key: K,
        value: &T,
    ) -> DatenLordResult<Option<T>> {
        let key_clone = key.clone();
        let bin_value = bincode::serialize(value)
            .with_context(|| format!("failed to encode {:?} to binary", value))?;
        let mut req = etcd_client::EtcdPutRequest::new(key, bin_value);
        req.set_prev_kv(true); // Return previous value
        let mut resp = self.etcd_rs_client.kv().put(req).await.with_context(|| {
            format!(
                "failed to get PutResponse from etcd for key={:?}, value={:?}",
                key_clone, value,
            )
        })?;
        if let Some(pre_kv) = resp.take_prev_kv() {
            let decoded_value: T = util::decode_from_bytes(pre_kv.value())?;
            Ok(Some(decoded_value))
        } else {
            Ok(None)
        }
    }

    /// if key exist, don't insert, return the old value
    /// if key not exist, insert, return None
    async fn write_to_etcd_if_none<
        T: DeserializeOwned + Serialize + Clone + Debug + Send + Sync,
        K: Into<Vec<u8>> + Debug + Clone + Send,
    >(
        &self,
        key: K,
        value: &T,
        expire: Option<Duration>,
    ) -> DatenLordResult<Option<T>> {
        let bin_value = bincode::serialize(value)
            .with_context(|| format!("failed to encode {value:?} to binary"))?;
<<<<<<< HEAD
        let mut put_request=etcd_client::EtcdPutRequest::new(key.clone(), bin_value);
        if let Some(dur)=expire{
            put_request.set_lease(self.etcd_rs_client.lease().grant(
                EtcdLeaseGrantRequest::new(dur)).await.with_context(|| {
                    format!("failed to get LeaseGrantResponse from etcd, the timeout={}",dur.as_secs())
                })?.id());
        };
        let txn_req=etcd_client::EtcdTxnRequest::new()
=======

        let txn_req = etcd_client::EtcdTxnRequest::new()
>>>>>>> 5bee3039
            // etcd：chack key exist in txn
            //  https://github.com/etcd-io/etcd/issues/7115
            //  https://github.com/etcd-io/etcd/issues/6740
            //key does not exist when create revision is 0, check the links above
            .when_create_revision(etcd_client::KeyRange::key(key.clone()), TxnCmp::Equal, 0)
            //key does not exist, insert kv
            .and_then(put_request)
            //key exists, return old value
<<<<<<< HEAD
            .or_else(etcd_client::EtcdRangeRequest::new(etcd_client::KeyRange::key(key.clone())));

        let txn_res=self.etcd_rs_client.kv().txn(txn_req).await.with_context(|| {
            format!(
                "failed to get PutResponse from etcd for key={:?}, value={:?}",
                key, value,
            )
        })?;
=======
            .or_else(etcd_client::EtcdRangeRequest::new(
                etcd_client::KeyRange::key(key.clone()),
            ));
        let txn_res = self
            .etcd_rs_client
            .kv()
            .txn(txn_req)
            .await
            .with_context(|| {
                format!(
                    "failed to get PutResponse from etcd for key={:?}, value={:?}",
                    key, value,
                )
            })?;
>>>>>>> 5bee3039

        if txn_res.is_success() {
            //key does not exist, insert kv
            Ok(None)
        } else {
            let mut resp_ = txn_res.get_responses();
            assert_eq!(resp_.len(), 1, "txn response length should be 1");
            match resp_.pop().unwrap_or_else(|| {
                panic!("txn response length should be 1 and pop should not fail")
            }) {
                TxnOpResponse::Range(mut resp) => {
                    let kv = resp.take_kvs();
                    //key exists
                    let decoded_value: T = util::decode_from_bytes(
                        kv.get(0)
                            .unwrap_or_else(|| {
                                panic!("get kv result failed");
                            })
                            .value(),
                    )?;
                    Ok(Some(decoded_value))
                }
                _ => {
                    panic!("txn response should be RangeResponse");
                }
            }
        }
    }

    /// Delete a key value pair or nothing from etcd
    async fn delete_from_etcd<T: DeserializeOwned + Clone + Debug + Send + Sync>(
        &self,
        key: &str,
    ) -> DatenLordResult<Vec<T>> {
        let mut req = etcd_client::EtcdDeleteRequest::new(etcd_client::KeyRange::key(key));
        req.set_prev_kv(true);
        let mut resp = self
            .etcd_rs_client
            .kv()
            .delete(req)
            .await
            .with_context(
                || format!("failed to get DeleteResponse from etcd for key={:?}", key,),
            )?;

        if resp.has_prev_kvs() {
            let deleted_value_list = resp.take_prev_kvs();

            let mut result_vec = Vec::with_capacity(deleted_value_list.len());
            for kv in deleted_value_list {
                let decoded_value: T = util::decode_from_bytes(kv.value())?;
                result_vec.push(decoded_value);
            }
            Ok(result_vec)
        } else {
            Ok(Vec::new())
        }
    }

    /// Get key-value list from etcd
    #[inline]
    pub async fn get_list<T: DeserializeOwned>(&self, prefix: &str) -> DatenLordResult<Vec<T>> {
        let req = etcd_client::EtcdRangeRequest::new(etcd_client::KeyRange::prefix(prefix));
        let mut resp = self.etcd_rs_client.kv().range(req).await.with_context(|| {
            format!("failed to get RangeResponse from etcd for key={:?}", prefix,)
        })?;
        let mut result_vec = Vec::with_capacity(resp.count());
        for kv in resp.take_kvs() {
            let decoded_value: T = util::decode_from_bytes(kv.value())?;
            result_vec.push(decoded_value);
        }
        Ok(result_vec)
    }

    /// Get zero or one key-value pair from etcd
    #[inline]
    pub async fn get_at_most_one_value<
        T: DeserializeOwned,
        K: Into<Vec<u8>> + Debug + Clone + Send,
    >(
        &self,
        key: K,
    ) -> DatenLordResult<Option<T>> {
        let value = self.get_one_kv_async(key).await?;
        Ok(value)
    }

    /// Update a existing key value pair to etcd
    /// # Panics
    ///
    /// Will panic if failed to get previous value
    #[inline]
    pub async fn update_existing_kv<
        T: DeserializeOwned + Serialize + Clone + Debug + Send + Sync,
    >(
        &self,
        key: &str,
        value: &T,
    ) -> DatenLordResult<T> {
        let write_res = self.write_to_etcd(key, value).await?;
        if let Some(pre_value) = write_res {
            Ok(pre_value)
        } else {
            panic!("failed to replace previous value, return nothing");
        }
    }

    /// Write a new key value pair to etcd
    /// # Panics
    ///
    /// Will panic if key has already existed in etcd
    #[inline]
    pub async fn write_new_kv<T: DeserializeOwned + Serialize + Clone + Debug + Send + Sync>(
        &self,
        key: &str,
        value: &T,
    ) -> DatenLordResult<()> {
        let write_res = self.write_to_etcd(key, value).await?;
        if let Some(pre_value) = write_res {
            panic!(
                "failed to write new key vaule pair, the key={} exists in etcd, \
                    the previous value={:?}",
                key, pre_value,
            );
        } else {
            Ok(())
        }
    }

    /// if key exist, don't insert, return the old value
    /// if key not exist, insert, return None
    #[inline]
    pub async fn write_new_kv_no_panic<
        T: DeserializeOwned + Serialize + Clone + Debug + Send + Sync,
    >(
        &self,
        key: &str,
        value: &T,
        expire: Option<Duration>,
    ) -> DatenLordResult<Option<T>> {
<<<<<<< HEAD

        self.write_to_etcd_if_none(key, value,expire).await
=======
        self.write_to_etcd_if_none(key, value).await
>>>>>>> 5bee3039
    }

    /// Write key value pair to etcd, if key exists, update it
    #[inline]
    pub async fn write_or_update_kv<
        T: DeserializeOwned + Serialize + Clone + Debug + Send + Sync,
        K: Into<Vec<u8>> + Debug + Clone + Send,
    >(
        &self,
        key: K,
        value: &T,
    ) -> DatenLordResult<()> {
        let key_clone = key.clone();
        let write_res = self.write_to_etcd(key, value).await?;
        if let Some(pre_value) = write_res {
            debug!(
                "key={:?} exists in etcd, the previous value={:?}, update it",
                key_clone, pre_value
            );
        }
        Ok(())
    }

    /// Delete an existing key value pair from etcd
    /// # Panics
    ///
    /// Will panic if failed to get key from etcd
    #[inline]
    pub async fn delete_exact_one_value<T: DeserializeOwned + Clone + Debug + Send + Sync>(
        &self,
        key: &str,
    ) -> DatenLordResult<T> {
        let mut deleted_value_vec = self.delete_from_etcd(key).await?;
        debug_assert_eq!(
            deleted_value_vec.len(),
            1,
            "delete {} key value pairs for a single key={}, should delete exactly one",
            deleted_value_vec.len(),
            key,
        );
        let deleted_kv = if let Some(kv) = deleted_value_vec.pop() {
            kv
        } else {
            panic!("failed to get the exactly one deleted key value pair")
        };
        Ok(deleted_kv)
    }

    /// Delete all key value pairs from etcd
    #[allow(dead_code)]
    #[inline]
    pub async fn delete_all(&self) -> DatenLordResult<()> {
        let mut req = etcd_client::EtcdDeleteRequest::new(etcd_client::KeyRange::all());
        req.set_prev_kv(false);
        self.etcd_rs_client
            .kv()
            .delete(req)
            .await
            .add_context("failed to delete all data from etcd")?;
        Ok(())
    }
}<|MERGE_RESOLUTION|>--- conflicted
+++ resolved
@@ -9,11 +9,8 @@
 use std::fmt;
 use std::fmt::Debug;
 use std::time::Duration;
-<<<<<<< HEAD
 use etcd_client::{EtcdLeaseGrantRequest, EtcdLeaseGrantResponse, TxnCmp, TxnOpResponse};
 
-=======
->>>>>>> 5bee3039
 /// The client to communicate with etcd
 #[allow(missing_debug_implementations)] // etcd_client::Client doesn't impl Debug
 #[derive(Clone)]
@@ -172,7 +169,6 @@
     ) -> DatenLordResult<Option<T>> {
         let bin_value = bincode::serialize(value)
             .with_context(|| format!("failed to encode {value:?} to binary"))?;
-<<<<<<< HEAD
         let mut put_request=etcd_client::EtcdPutRequest::new(key.clone(), bin_value);
         if let Some(dur)=expire{
             put_request.set_lease(self.etcd_rs_client.lease().grant(
@@ -181,10 +177,6 @@
                 })?.id());
         };
         let txn_req=etcd_client::EtcdTxnRequest::new()
-=======
-
-        let txn_req = etcd_client::EtcdTxnRequest::new()
->>>>>>> 5bee3039
             // etcd：chack key exist in txn
             //  https://github.com/etcd-io/etcd/issues/7115
             //  https://github.com/etcd-io/etcd/issues/6740
@@ -193,7 +185,6 @@
             //key does not exist, insert kv
             .and_then(put_request)
             //key exists, return old value
-<<<<<<< HEAD
             .or_else(etcd_client::EtcdRangeRequest::new(etcd_client::KeyRange::key(key.clone())));
 
         let txn_res=self.etcd_rs_client.kv().txn(txn_req).await.with_context(|| {
@@ -202,22 +193,6 @@
                 key, value,
             )
         })?;
-=======
-            .or_else(etcd_client::EtcdRangeRequest::new(
-                etcd_client::KeyRange::key(key.clone()),
-            ));
-        let txn_res = self
-            .etcd_rs_client
-            .kv()
-            .txn(txn_req)
-            .await
-            .with_context(|| {
-                format!(
-                    "failed to get PutResponse from etcd for key={:?}, value={:?}",
-                    key, value,
-                )
-            })?;
->>>>>>> 5bee3039
 
         if txn_res.is_success() {
             //key does not exist, insert kv
@@ -358,12 +333,8 @@
         value: &T,
         expire: Option<Duration>,
     ) -> DatenLordResult<Option<T>> {
-<<<<<<< HEAD
 
         self.write_to_etcd_if_none(key, value,expire).await
-=======
-        self.write_to_etcd_if_none(key, value).await
->>>>>>> 5bee3039
     }
 
     /// Write key value pair to etcd, if key exists, update it
